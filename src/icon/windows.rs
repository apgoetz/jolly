#![cfg(target_os = "windows")]

use super::{Context, Icon, IconError, FALLBACK_ICON};

use serde;

use std::path::Path;

use std::mem::{size_of, MaybeUninit};

use std::os::windows::ffi::OsStrExt;

use url::Url;

use windows::core::{PCWSTR, PWSTR};
use windows::Win32::Foundation::{BOOL, HMODULE, HWND, MAX_PATH, SIZE};
use windows::Win32::Graphics::Gdi::{
    DeleteObject, GetDC, GetDIBits, GetObjectW, ReleaseDC, BITMAP, BITMAPINFOHEADER, BI_RGB,
    DIB_RGB_COLORS, HBITMAP,
};
use windows::Win32::UI::Controls::IImageList;
use windows::Win32::UI::Shell::{
    AssocQueryStringW, IShellItemImageFactory, SHCreateItemFromParsingName, SHDefExtractIconW,
    SHGetImageList, SHGetStockIconInfo, SHLoadIndirectString, ASSOCF, ASSOCSTR, SHGSI_FLAGS,
    SHSTOCKICONID, SHSTOCKICONINFO, SIIGBF,
};
use windows::Win32::UI::WindowsAndMessaging::{DestroyIcon, GetIconInfo, HICON, ICONINFO};

const DEFAULT_ICONSIZE: u32 = 48;

// TODO
//
// This is a list of supported icon formats by iced_graphics.
// This is based on iced_graphics using image-rs to load images, and
// looking at what features are enabled on that package. In the future
// we may not compile support for all formats but (for now) we have a
// comphrensive list here
const SUPPORTED_ICON_EXTS: &[&str] = &[
    "png", "jpg", "jpeg", "gif", "webp", "pbm", "pam", "ppm", "pgm", "tiff", "tif", "tga", "dds",
    "bmp", "ico", "hdr", "exr", "ff", "qoi",
];

<<<<<<< HEAD
=======

>>>>>>> 22284d64
#[derive(serde::Deserialize, Debug, Clone, PartialEq)]
pub struct Os;

impl Default for Os {
    fn default() -> Self {
        #[cfg(test)]
        unsafe {
            use windows::Win32::System::Com::CoIncrementMTAUsage;
            let _ = CoIncrementMTAUsage(); // hack to force COM to be initialized for testing
        }
        Self
    }
}

struct WideString(Vec<u16>);

impl<T: AsRef<Path>> From<T> for WideString {
    fn from(val: T) -> Self {
        Self(
            val.as_ref()
                .as_os_str()
                .encode_wide()
                .chain(std::iter::once(0))
                .collect(),
        )
    }
}

impl From<WideString> for String {
    fn from(val: WideString) -> Self {
        Self::from_utf16_lossy(&val.0)
    }
}

impl WideString {
    fn pcwstr(&self) -> PCWSTR {
        PCWSTR(self.0.as_ptr())
    }
}

impl super::IconInterface for Os {
    fn get_default_icon(&self) -> Icon {
        let siid = SHSTOCKICONID(0); // SIID_DOCNOASSOC
        let uflags = SHGSI_FLAGS(0x000004000); // get system icon index

        let mut psii = SHSTOCKICONINFO {
            cbSize: size_of::<SHSTOCKICONINFO>() as u32,
            hIcon: Default::default(),
            iSysImageIndex: Default::default(),
            iIcon: Default::default(),
            szPath: [0; MAX_PATH as usize],
        };

        unsafe {
            let list: IImageList = match SHGetImageList(0x2) {
                Err(e) => {
                    println!("could not get imagelist {}", e);
                    return FALLBACK_ICON.clone();
                }
                Ok(l) => l,
            };

            // if we get an error, the lookup failed, fall back to builtin default
            let result = SHGetStockIconInfo(siid, uflags, std::ptr::addr_of_mut!(psii));
            if result.is_err() {
                println!("Cannot lookup fallback icon {:?}", result);
                return FALLBACK_ICON.clone();
            }

            let hicon = match list.GetIcon(psii.iSysImageIndex, 0) {
                Err(e) => {
                    println!("could not get imagelist {}", e);
                    return FALLBACK_ICON.clone();
                }
                Ok(i) => i,
            };

            let icon = Self::get_icon_from_handle(hicon);

            if !(hicon.is_invalid() || DestroyIcon(hicon).as_bool()) {
                panic!("Could not destroy default icon handle");
            }

            icon.unwrap_or_else(|e| {
                println!("{e}");
                FALLBACK_ICON.clone()
            })
        }
<<<<<<< HEAD
    }

    fn get_icon_for_file<P: AsRef<std::path::Path>>(&self, path: P) -> Result<Icon, IconError> {
        const EXTENDED_PATH_MAGIC: &str = r#"\\?\"#;
        let num_skip;
        if path
            .as_ref()
            .to_string_lossy()
            .starts_with(EXTENDED_PATH_MAGIC)
        {
            num_skip = EXTENDED_PATH_MAGIC.len();
        } else {
            num_skip = 0;
        }

        let wide_path = WideString(
            path.as_ref()
                .as_os_str()
                .encode_wide()
                .skip(num_skip)
                .chain(std::iter::once(0))
                .collect(),
        );

        if wide_path.0.len() > MAX_PATH as usize {
            return Err(format!(
                "full path of icon source is too long to access with shell api: {}",
                path.as_ref().to_string_lossy()
            )
            .into());
        }

        unsafe {
            let ifactory: IShellItemImageFactory =
                SHCreateItemFromParsingName(wide_path.pcwstr(), None).context(format!(
                    "could not get shell entry for path: {}",
                    String::from(wide_path)
                ))?;

            //IShellItemImageFactory::GetImage

            let sigbf = SIIGBF(
                0x1     // SIIGBF_BIGGERSIZEOK 
			       | 0x20, //SIIGBF_CROPTOSQUARE
            );
            let size = SIZE {
                cx: DEFAULT_ICONSIZE as i32,
                cy: DEFAULT_ICONSIZE as i32,
            };

            let hbitmap = ifactory
                .GetImage(size, sigbf)
                .context("could not get bitmap")?;

            let icon = Self::get_icon_from_hbm(hbitmap);

            if !DeleteObject(hbitmap).as_bool() {
                return Err("could not delete bitmap".into());
            }

            icon.context(format!("could not convert hbitmap to icon"))
        }
    }

    fn get_icon_for_url(&self, url: &str) -> Result<Icon, IconError> {
        //  https://devblogs.microsoft.com/oldnewthing/20150914-00/?p=91601
        let flags = ASSOCF(0x80 | 0x1000); // ASSOCF_REMAPRUNDLL | ASSOCF_ISPROTOCOL

        let assocstr = ASSOCSTR(15); //  ASSOCSTR_DEFAULTICON
        let scheme = WideString::from(Url::parse(url).context("url is not valid")?.scheme());
        let mut outsize = 0u32;
        unsafe {
            // query first to get the size of the result array
            let _ = AssocQueryStringW(
                flags,
                assocstr,
                scheme.pcwstr(),
                WideString::from("open").pcwstr(),
                PWSTR::null(),
                std::ptr::addr_of_mut!(outsize),
            );

            if outsize == 0 {
                return Err(format!(
                    "no icon defined for url with scheme {}",
                    String::from(scheme)
                )
                .into());
            }

            let mut outbuf = Vec::<u16>::with_capacity(outsize as usize);

            AssocQueryStringW(
                flags,
                assocstr,
                scheme.pcwstr(),
                WideString::from("open").pcwstr(),
                PWSTR(outbuf.as_mut_ptr()),
                std::ptr::addr_of_mut!(outsize),
            )
            .ok()
            .context("could not AssocQueryStringW")?;

            if outsize == 0 {
                return Err("AssocQueryStringW output length was 0".into());
            }

            outbuf.set_len(outsize as usize);

            // check if the icon is an "indirect string"
            let path: String = if outbuf.starts_with(&['@' as u16]) {
                let mut newpath = vec![0u16; MAX_PATH as usize];

                SHLoadIndirectString(PCWSTR(outbuf.as_ptr()), &mut newpath, None)
                    .context("Error with SHLoadIndirectString")?;

                // need to trim
                String::from_utf16_lossy(&newpath)
                    .trim_end_matches(0 as char)
                    .to_string()
            } else {
                String::from_utf16_lossy(outbuf.split_last().unwrap().1) // minus 1 to remove null terminator
            };

            if SUPPORTED_ICON_EXTS
                .iter()
                .find(|f| {
                    Path::new(&path)
                        .extension()
                        .is_some_and(|p| p.eq_ignore_ascii_case(f))
                })
                .is_some()
            {
                return Ok(Icon::from_path(path));
            }

            let (mut file, index) = path.rsplit_once(",").unwrap_or((&path, "0"));

            // if the file name is wrapped in double quotes, remove it
            let mut chars = file.chars();
            if chars.next().is_some_and(|c| c == '"') && chars.next_back().is_some_and(|c| c == '"')
            {
                file = file
                    .get(1..file.len() - 1)
                    .context("could not remove quotes from file name")?;
            }

            let index = index
                .parse::<i32>()
                .context(format!("cannot parse index as i32: {}", index))?;

            let mut hicon = HICON(0);

            let pcwstr = WideString::from(file).pcwstr();

            let result = SHDefExtractIconW(
                pcwstr,
                index,
                0,
                Some(std::ptr::addr_of_mut!(hicon)),
                None,
                DEFAULT_ICONSIZE,
            );

            if result.is_err() || hicon.is_invalid() {
                println!(
                    "Could not SHDefExtractIconW, try again with first indexed icon: {file},{index}",
                );

                let icon_groups = get_icon_groups(file)?;

                let first_icon = *icon_groups
                    .get(0)
                    .context("No icon groups in DefaultIcon resource file")?;

                SHDefExtractIconW(
                    pcwstr,
                    -first_icon,
                    0,
                    Some(std::ptr::addr_of_mut!(hicon)),
                    None,
                    DEFAULT_ICONSIZE,
                )
                .context("Fallback SHDefExtractIconW Failed")?;

                if hicon.is_invalid() {
                    return Err("SHDefExtractIconW did not return HICON".into());
                }
            }

            let result = Self::get_icon_from_handle(hicon);

            // soft error. Keep going
            DestroyIcon(hicon)
                .ok()
                .context(format!("Could not destroy icon handle for path {}", path))?;

            result.context("could not convert hicon to image")
        }
    }
}

impl Os {
    unsafe fn get_icon_from_handle(handle: HICON) -> Result<Icon, IconError> {
        if handle.is_invalid() {
            return Err("invalid handle".into());
        }

        //if we are here, then we successfully got a handle to the icon. Now we need bitmaps
        let mut iconinfo = MaybeUninit::<ICONINFO>::uninit();

        let retval = GetIconInfo(handle, iconinfo.as_mut_ptr()).as_bool();

        if !retval {
            return Err("Cannot get IconInfo".into());
        }

        let iconinfo = iconinfo.assume_init();

        if !DeleteObject(iconinfo.hbmMask).as_bool() {
            panic!("could not delete hbmMask");
        }

        let icon = Self::get_icon_from_hbm(iconinfo.hbmColor);

        if !DeleteObject(iconinfo.hbmColor).as_bool() {
            return Err("Cannot delete hbmColor".into());
        }
        icon
    }
    unsafe fn get_icon_from_hbm(hbm: HBITMAP) -> Result<Icon, IconError> {
        let mut cbitmap = MaybeUninit::<BITMAP>::uninit(); //color bitmap
        const BITMAP_SIZE: i32 = size_of::<MaybeUninit<BITMAP>>() as i32;

        if GetObjectW(hbm, BITMAP_SIZE, Some(cbitmap.as_mut_ptr().cast())) == 0 {
            return Err("Cannot get hbmColor bitmap object".into());
        }

        let cbitmap = cbitmap.assume_init_ref();

        let mut header = BITMAPINFOHEADER {
            biSize: size_of::<BITMAPINFOHEADER>() as u32,
            biWidth: cbitmap.bmWidth,
            biHeight: -cbitmap.bmHeight,
            biPlanes: 1,
            biBitCount: 32,
            biCompression: BI_RGB.0 as u32,
            biSizeImage: 0,
            biXPelsPerMeter: 0,
            biYPelsPerMeter: 0,
            biClrUsed: 0,
            biClrImportant: 0,
        };

        let mut pixels =
            Vec::<u8>::with_capacity((cbitmap.bmWidth * cbitmap.bmHeight * 4).try_into().unwrap());

        let dc = GetDC(HWND(0));
        assert!(!dc.is_invalid());

        let lines_read = GetDIBits(
            dc,
            hbm,
            0,
            cbitmap.bmHeight as u32,
            Some(pixels.as_mut_ptr().cast()),
            std::ptr::addr_of_mut!(header).cast(),
            DIB_RGB_COLORS,
        );

        if ReleaseDC(HWND(0), dc) == 0 {
            panic!("could not release DC");
        }

        if lines_read != cbitmap.bmHeight {
            return Err(format!("only wrote {} lines of DIBits", lines_read).into());
        }

        // we have the pixels, extend vec to contain them
        pixels.set_len(pixels.capacity());

        for chunk in pixels.chunks_exact_mut(4) {
            let [b, _, r, _] = chunk else {unreachable!()};
            std::mem::swap(b, r);
        }

        Ok(Icon::from_pixels(
            cbitmap.bmWidth.try_into().unwrap(),
            cbitmap.bmHeight.try_into().unwrap(),
            pixels.leak(), // TODO fix leak
        ))
=======
>>>>>>> 22284d64
    }
}

<<<<<<< HEAD
#[allow(non_snake_case)]
fn MAKEINTRESOURCEA(id: i32) -> PCWSTR {
    unsafe { std::mem::transmute::<_, PCWSTR>(id as usize) }
}

#[allow(non_snake_case)]
fn IS_INTRESOURCE(lptype: PCWSTR) -> Option<i32> {
    unsafe {
        let id: usize = std::mem::transmute(lptype);
        if id >> 16 == 0 {
            Some(id as i32)
        } else {
            None
        }
    }
}

// get icon groups of file
fn get_icon_groups<P: AsRef<std::path::Path>>(path: P) -> Result<Vec<i32>, IconError> {
    use windows::Win32::System::LibraryLoader::{
        EnumResourceNamesW, FreeLibrary, LoadLibraryExW, LOAD_LIBRARY_FLAGS,
    };
    const RT_GROUP_ICON: i32 = 3 + 11;

    if !path.as_ref().is_absolute() {
        return Err(format!("non-absolute path: {}", path.as_ref().to_string_lossy()).into());
    }

    unsafe extern "system" fn name_callback(
        _hmodule: HMODULE,
        lptype: PCWSTR,
        lpname: PCWSTR,
        lparam: isize,
    ) -> BOOL {
        let icon_groups: *mut Vec<i32> = std::mem::transmute(lparam);

        match IS_INTRESOURCE(lpname) {
            Some(id) if IS_INTRESOURCE(lptype).is_some_and(|t| t == RT_GROUP_ICON) => {
                (*icon_groups).push(id);
                BOOL(1)
            }
            _ => BOOL(0), // abort if we didnt get an icon_group
        }
    }
=======
    fn get_icon_for_file<P: AsRef<std::path::Path>>(&self, path: P) -> Result<Icon, IconError> {
        const EXTENDED_PATH_MAGIC: &str = r#"\\?\"#;
        let num_skip;
        if path
            .as_ref()
            .to_string_lossy()
            .starts_with(EXTENDED_PATH_MAGIC)
        {
            num_skip = EXTENDED_PATH_MAGIC.len();
        } else {
            num_skip = 0;
        }

        let wide_path = WideString(
            path.as_ref()
                .as_os_str()
                .encode_wide()
                .skip(num_skip)
                .chain(std::iter::once(0))
                .collect(),
        );

        if wide_path.0.len() > MAX_PATH as usize {
            return Err(format!(
                "full path of icon source is too long to access with shell api: {}",
                path.as_ref().to_string_lossy()
            )
            .into());
        }

        unsafe {
            let ifactory: IShellItemImageFactory =
                SHCreateItemFromParsingName(wide_path.pcwstr(), None).context(format!(
                    "could not get shell entry for path: {}",
                    String::from(wide_path)
                ))?;

            //IShellItemImageFactory::GetImage

            let sigbf = SIIGBF(
                0x1     // SIIGBF_BIGGERSIZEOK 
			       | 0x20, //SIIGBF_CROPTOSQUARE
            );
            let size = SIZE {
                cx: DEFAULT_ICONSIZE as i32,
                cy: DEFAULT_ICONSIZE as i32,
            };

            let hbitmap = ifactory
                .GetImage(size, sigbf)
                .context("could not get bitmap")?;

            let icon = Self::get_icon_from_hbm(hbitmap);

            if !DeleteObject(hbitmap).as_bool() {
                return Err("could not delete bitmap".into());
            }

            icon.context(format!("could not convert hbitmap to icon"))
        }
    }

    fn get_icon_for_url(&self, url: &str) -> Result<Icon, IconError> {
        //  https://devblogs.microsoft.com/oldnewthing/20150914-00/?p=91601
        let flags = ASSOCF(0x80 | 0x1000); // ASSOCF_REMAPRUNDLL | ASSOCF_ISPROTOCOL

        let assocstr = ASSOCSTR(15); //  ASSOCSTR_DEFAULTICON
        let scheme = WideString::from(Url::parse(url).context("url is not valid")?.scheme());
        let mut outsize = 0u32;
        unsafe {
            // query first to get the size of the result array
            let _ = AssocQueryStringW(
                flags,
                assocstr,
                scheme.pcwstr(),
                WideString::from("open").pcwstr(),
                PWSTR::null(),
                std::ptr::addr_of_mut!(outsize),
            );

            if outsize == 0 {
                return Err(format!(
                    "no icon defined for url with scheme {}",
                    String::from(scheme)
                )
                .into());
            }

            let mut outbuf = Vec::<u16>::with_capacity(outsize as usize);

            AssocQueryStringW(
                flags,
                assocstr,
                scheme.pcwstr(),
                WideString::from("open").pcwstr(),
                PWSTR(outbuf.as_mut_ptr()),
                std::ptr::addr_of_mut!(outsize),
            )
            .ok()
            .context("could not AssocQueryStringW")?;

            if outsize == 0 {
                return Err("AssocQueryStringW output length was 0".into());
            }

            outbuf.set_len(outsize as usize);

            // check if the icon is an "indirect string"
            let path: String = if outbuf.starts_with(&['@' as u16]) {
                let mut newpath = vec![0u16; MAX_PATH as usize];

                SHLoadIndirectString(PCWSTR(outbuf.as_ptr()), &mut newpath, None)
                    .context("Error with SHLoadIndirectString")?;

                // need to trim
                String::from_utf16_lossy(&newpath)
                    .trim_end_matches(0 as char)
                    .to_string()
            } else {
                String::from_utf16_lossy(outbuf.split_last().unwrap().1) // minus 1 to remove null terminator
            };

            if SUPPORTED_ICON_EXTS
                .iter()
                .find(|f| {
                    Path::new(&path)
                        .extension()
                        .is_some_and(|p| p.eq_ignore_ascii_case(f))
                })
                .is_some()
            {
                return Ok(Icon::from_path(path));
            }

            let (mut file, index) = path.rsplit_once(",").unwrap_or((&path, "0"));

            // if the file name is wrapped in double quotes, remove it
            let mut chars = file.chars();
            if chars.next().is_some_and(|c| c == '"') && chars.next_back().is_some_and(|c| c == '"')
            {
                file = file
                    .get(1..file.len() - 1)
                    .context("could not remove quotes from file name")?;
            }

            let index = index
                .parse::<i32>()
                .context(format!("cannot parse index as i32: {}", index))?;

            let mut hicon = HICON(0);

            let pcwstr = WideString::from(file).pcwstr();

            let result = SHDefExtractIconW(
                pcwstr,
                index,
                0,
                Some(std::ptr::addr_of_mut!(hicon)),
                None,
                DEFAULT_ICONSIZE,
            );

            if result.is_err() || hicon.is_invalid() {
                println!(
                    "Could not SHDefExtractIconW, try again with first indexed icon: {file},{index}",
                );

                let icon_groups = get_icon_groups(file)?;

                let first_icon = *icon_groups
                    .get(0)
                    .context("No icon groups in DefaultIcon resource file")?;

                SHDefExtractIconW(
                    pcwstr,
                    -first_icon,
                    0,
                    Some(std::ptr::addr_of_mut!(hicon)),
                    None,
                    DEFAULT_ICONSIZE,
                )
                .context("Fallback SHDefExtractIconW Failed")?;

                if hicon.is_invalid() {
                    return Err("SHDefExtractIconW did not return HICON".into());
                }
            }

            let result = Self::get_icon_from_handle(hicon);

            // soft error. Keep going
            DestroyIcon(hicon)
                .ok()
                .context(format!("Could not destroy icon handle for path {}", path))?;

            result.context("could not convert hicon to image")
        }
    }
}

impl Os {
    unsafe fn get_icon_from_handle(handle: HICON) -> Result<Icon, IconError> {
        if handle.is_invalid() {
            return Err("invalid handle".into());
        }

        //if we are here, then we successfully got a handle to the icon. Now we need bitmaps
        let mut iconinfo = MaybeUninit::<ICONINFO>::uninit();

        let retval = GetIconInfo(handle, iconinfo.as_mut_ptr()).as_bool();

        if !retval {
            return Err("Cannot get IconInfo".into());
        }

        let iconinfo = iconinfo.assume_init();

        if !DeleteObject(iconinfo.hbmMask).as_bool() {
            panic!("could not delete hbmMask");
        }

        let icon = Self::get_icon_from_hbm(iconinfo.hbmColor);

        if !DeleteObject(iconinfo.hbmColor).as_bool() {
            return Err("Cannot delete hbmColor".into());
        }
        icon
    }
    unsafe fn get_icon_from_hbm(hbm: HBITMAP) -> Result<Icon, IconError> {
        let mut cbitmap = MaybeUninit::<BITMAP>::uninit(); //color bitmap
        const BITMAP_SIZE: i32 = size_of::<MaybeUninit<BITMAP>>() as i32;

        if GetObjectW(hbm, BITMAP_SIZE, Some(cbitmap.as_mut_ptr().cast())) == 0 {
            return Err("Cannot get hbmColor bitmap object".into());
        }

        let cbitmap = cbitmap.assume_init_ref();

        let mut header = BITMAPINFOHEADER {
            biSize: size_of::<BITMAPINFOHEADER>() as u32,
            biWidth: cbitmap.bmWidth,
            biHeight: -cbitmap.bmHeight,
            biPlanes: 1,
            biBitCount: 32,
            biCompression: BI_RGB.0 as u32,
            biSizeImage: 0,
            biXPelsPerMeter: 0,
            biYPelsPerMeter: 0,
            biClrUsed: 0,
            biClrImportant: 0,
        };

        let mut pixels =
            Vec::<u8>::with_capacity((cbitmap.bmWidth * cbitmap.bmHeight * 4).try_into().unwrap());

        let dc = GetDC(HWND(0));
        assert!(!dc.is_invalid());

        let lines_read = GetDIBits(
            dc,
            hbm,
            0,
            cbitmap.bmHeight as u32,
            Some(pixels.as_mut_ptr().cast()),
            std::ptr::addr_of_mut!(header).cast(),
            DIB_RGB_COLORS,
        );

        if ReleaseDC(HWND(0), dc) == 0 {
            panic!("could not release DC");
        }

        if lines_read != cbitmap.bmHeight {
            return Err(format!("only wrote {} lines of DIBits", lines_read).into());
        }

        // we have the pixels, extend vec to contain them
        pixels.set_len(pixels.capacity());

        for chunk in pixels.chunks_exact_mut(4) {
            let [b, _, r, _] = chunk else {unreachable!()};
            std::mem::swap(b, r);
        }

        Ok(Icon::from_pixels(
            cbitmap.bmWidth.try_into().unwrap(),
            cbitmap.bmHeight.try_into().unwrap(),
            pixels.leak(), // TODO fix leak
        ))
    }
}

#[allow(non_snake_case)]
fn MAKEINTRESOURCEA(id: i32) -> PCWSTR {
    unsafe { std::mem::transmute::<_, PCWSTR>(id as usize) }
}

#[allow(non_snake_case)]
fn IS_INTRESOURCE(lptype: PCWSTR) -> Option<i32> {
    unsafe {
        let id: usize = std::mem::transmute(lptype);
        if id >> 16 == 0 {
            Some(id as i32)
        } else {
            None
        }
    }
}

// get icon groups of file
fn get_icon_groups<P: AsRef<std::path::Path>>(path: P) -> Result<Vec<i32>, IconError> {
    use windows::Win32::System::LibraryLoader::{
        EnumResourceNamesW, FreeLibrary, LoadLibraryExW, LOAD_LIBRARY_FLAGS,
    };
    const RT_GROUP_ICON: i32 = 3 + 11;

    if !path.as_ref().is_absolute() {
        return Err(format!("non-absolute path: {}", path.as_ref().to_string_lossy()).into());
    }

    unsafe extern "system" fn name_callback(
        _hmodule: HMODULE,
        lptype: PCWSTR,
        lpname: PCWSTR,
        lparam: isize,
    ) -> BOOL {
        let icon_groups: *mut Vec<i32> = std::mem::transmute(lparam);

        match IS_INTRESOURCE(lpname) {
            Some(id) if IS_INTRESOURCE(lptype).is_some_and(|t| t == RT_GROUP_ICON) => {
                (*icon_groups).push(id);
                BOOL(1)
            }
            _ => BOOL(0), // abort if we didnt get an icon_group
        }
    }
>>>>>>> 22284d64

    let lflags = LOAD_LIBRARY_FLAGS(0x20 | 0x02 | 0x08); //LOAD_LIBRARY_AS_IMAGE_RESOURCE | LOAD_LIBRARY_AS_DATAFILE | LOAD_WITH_ALTERED_SEARCH_PATH

    let mut icon_groups = Vec::new();

    let rt_group_icon = MAKEINTRESOURCEA(RT_GROUP_ICON);

    unsafe {
        let hmodule = LoadLibraryExW(WideString::from(path.as_ref()).pcwstr(), None, lflags)
            .context("could not LoadLibraryEXW")?;

        EnumResourceNamesW(
            hmodule,
            rt_group_icon,
            Some(name_callback),
            std::mem::transmute(std::ptr::addr_of_mut!(icon_groups)),
        );

        FreeLibrary(hmodule).ok().context(format!(
            "Could not FreeLibrary {}",
            path.as_ref().to_string_lossy()
        ))?;
    }
    Ok(icon_groups)
}

#[cfg(test)]
mod tests {

    //TODO to test

    // have logic to test the following

    // entries with DefaultHandler wrapped in doublequotes work
    //
    // entries with incorrect resource id fallback to first actuall resource
    //
    // get rid of all panics
    // get rid of all prints

    // geticonforfile handles extended paths correctly (compare to windows)

    // example local files that work
    //"iTunes.m3u:", // files wrapped in doublequotes work
    //"zoommtg:",    // real value should be -101 or 0, actual value is 1
    //
    // undocumented ability to change icon size from 48 to something else
    //
}<|MERGE_RESOLUTION|>--- conflicted
+++ resolved
@@ -40,10 +40,7 @@
     "bmp", "ico", "hdr", "exr", "ff", "qoi",
 ];
 
-<<<<<<< HEAD
-=======
-
->>>>>>> 22284d64
+
 #[derive(serde::Deserialize, Debug, Clone, PartialEq)]
 pub struct Os;
 
@@ -132,7 +129,6 @@
                 FALLBACK_ICON.clone()
             })
         }
-<<<<<<< HEAD
     }
 
     fn get_icon_for_file<P: AsRef<std::path::Path>>(&self, path: P) -> Result<Icon, IconError> {
@@ -424,12 +420,9 @@
             cbitmap.bmHeight.try_into().unwrap(),
             pixels.leak(), // TODO fix leak
         ))
-=======
->>>>>>> 22284d64
-    }
-}
-
-<<<<<<< HEAD
+    }
+}
+
 #[allow(non_snake_case)]
 fn MAKEINTRESOURCEA(id: i32) -> PCWSTR {
     unsafe { std::mem::transmute::<_, PCWSTR>(id as usize) }
@@ -474,344 +467,6 @@
             _ => BOOL(0), // abort if we didnt get an icon_group
         }
     }
-=======
-    fn get_icon_for_file<P: AsRef<std::path::Path>>(&self, path: P) -> Result<Icon, IconError> {
-        const EXTENDED_PATH_MAGIC: &str = r#"\\?\"#;
-        let num_skip;
-        if path
-            .as_ref()
-            .to_string_lossy()
-            .starts_with(EXTENDED_PATH_MAGIC)
-        {
-            num_skip = EXTENDED_PATH_MAGIC.len();
-        } else {
-            num_skip = 0;
-        }
-
-        let wide_path = WideString(
-            path.as_ref()
-                .as_os_str()
-                .encode_wide()
-                .skip(num_skip)
-                .chain(std::iter::once(0))
-                .collect(),
-        );
-
-        if wide_path.0.len() > MAX_PATH as usize {
-            return Err(format!(
-                "full path of icon source is too long to access with shell api: {}",
-                path.as_ref().to_string_lossy()
-            )
-            .into());
-        }
-
-        unsafe {
-            let ifactory: IShellItemImageFactory =
-                SHCreateItemFromParsingName(wide_path.pcwstr(), None).context(format!(
-                    "could not get shell entry for path: {}",
-                    String::from(wide_path)
-                ))?;
-
-            //IShellItemImageFactory::GetImage
-
-            let sigbf = SIIGBF(
-                0x1     // SIIGBF_BIGGERSIZEOK 
-			       | 0x20, //SIIGBF_CROPTOSQUARE
-            );
-            let size = SIZE {
-                cx: DEFAULT_ICONSIZE as i32,
-                cy: DEFAULT_ICONSIZE as i32,
-            };
-
-            let hbitmap = ifactory
-                .GetImage(size, sigbf)
-                .context("could not get bitmap")?;
-
-            let icon = Self::get_icon_from_hbm(hbitmap);
-
-            if !DeleteObject(hbitmap).as_bool() {
-                return Err("could not delete bitmap".into());
-            }
-
-            icon.context(format!("could not convert hbitmap to icon"))
-        }
-    }
-
-    fn get_icon_for_url(&self, url: &str) -> Result<Icon, IconError> {
-        //  https://devblogs.microsoft.com/oldnewthing/20150914-00/?p=91601
-        let flags = ASSOCF(0x80 | 0x1000); // ASSOCF_REMAPRUNDLL | ASSOCF_ISPROTOCOL
-
-        let assocstr = ASSOCSTR(15); //  ASSOCSTR_DEFAULTICON
-        let scheme = WideString::from(Url::parse(url).context("url is not valid")?.scheme());
-        let mut outsize = 0u32;
-        unsafe {
-            // query first to get the size of the result array
-            let _ = AssocQueryStringW(
-                flags,
-                assocstr,
-                scheme.pcwstr(),
-                WideString::from("open").pcwstr(),
-                PWSTR::null(),
-                std::ptr::addr_of_mut!(outsize),
-            );
-
-            if outsize == 0 {
-                return Err(format!(
-                    "no icon defined for url with scheme {}",
-                    String::from(scheme)
-                )
-                .into());
-            }
-
-            let mut outbuf = Vec::<u16>::with_capacity(outsize as usize);
-
-            AssocQueryStringW(
-                flags,
-                assocstr,
-                scheme.pcwstr(),
-                WideString::from("open").pcwstr(),
-                PWSTR(outbuf.as_mut_ptr()),
-                std::ptr::addr_of_mut!(outsize),
-            )
-            .ok()
-            .context("could not AssocQueryStringW")?;
-
-            if outsize == 0 {
-                return Err("AssocQueryStringW output length was 0".into());
-            }
-
-            outbuf.set_len(outsize as usize);
-
-            // check if the icon is an "indirect string"
-            let path: String = if outbuf.starts_with(&['@' as u16]) {
-                let mut newpath = vec![0u16; MAX_PATH as usize];
-
-                SHLoadIndirectString(PCWSTR(outbuf.as_ptr()), &mut newpath, None)
-                    .context("Error with SHLoadIndirectString")?;
-
-                // need to trim
-                String::from_utf16_lossy(&newpath)
-                    .trim_end_matches(0 as char)
-                    .to_string()
-            } else {
-                String::from_utf16_lossy(outbuf.split_last().unwrap().1) // minus 1 to remove null terminator
-            };
-
-            if SUPPORTED_ICON_EXTS
-                .iter()
-                .find(|f| {
-                    Path::new(&path)
-                        .extension()
-                        .is_some_and(|p| p.eq_ignore_ascii_case(f))
-                })
-                .is_some()
-            {
-                return Ok(Icon::from_path(path));
-            }
-
-            let (mut file, index) = path.rsplit_once(",").unwrap_or((&path, "0"));
-
-            // if the file name is wrapped in double quotes, remove it
-            let mut chars = file.chars();
-            if chars.next().is_some_and(|c| c == '"') && chars.next_back().is_some_and(|c| c == '"')
-            {
-                file = file
-                    .get(1..file.len() - 1)
-                    .context("could not remove quotes from file name")?;
-            }
-
-            let index = index
-                .parse::<i32>()
-                .context(format!("cannot parse index as i32: {}", index))?;
-
-            let mut hicon = HICON(0);
-
-            let pcwstr = WideString::from(file).pcwstr();
-
-            let result = SHDefExtractIconW(
-                pcwstr,
-                index,
-                0,
-                Some(std::ptr::addr_of_mut!(hicon)),
-                None,
-                DEFAULT_ICONSIZE,
-            );
-
-            if result.is_err() || hicon.is_invalid() {
-                println!(
-                    "Could not SHDefExtractIconW, try again with first indexed icon: {file},{index}",
-                );
-
-                let icon_groups = get_icon_groups(file)?;
-
-                let first_icon = *icon_groups
-                    .get(0)
-                    .context("No icon groups in DefaultIcon resource file")?;
-
-                SHDefExtractIconW(
-                    pcwstr,
-                    -first_icon,
-                    0,
-                    Some(std::ptr::addr_of_mut!(hicon)),
-                    None,
-                    DEFAULT_ICONSIZE,
-                )
-                .context("Fallback SHDefExtractIconW Failed")?;
-
-                if hicon.is_invalid() {
-                    return Err("SHDefExtractIconW did not return HICON".into());
-                }
-            }
-
-            let result = Self::get_icon_from_handle(hicon);
-
-            // soft error. Keep going
-            DestroyIcon(hicon)
-                .ok()
-                .context(format!("Could not destroy icon handle for path {}", path))?;
-
-            result.context("could not convert hicon to image")
-        }
-    }
-}
-
-impl Os {
-    unsafe fn get_icon_from_handle(handle: HICON) -> Result<Icon, IconError> {
-        if handle.is_invalid() {
-            return Err("invalid handle".into());
-        }
-
-        //if we are here, then we successfully got a handle to the icon. Now we need bitmaps
-        let mut iconinfo = MaybeUninit::<ICONINFO>::uninit();
-
-        let retval = GetIconInfo(handle, iconinfo.as_mut_ptr()).as_bool();
-
-        if !retval {
-            return Err("Cannot get IconInfo".into());
-        }
-
-        let iconinfo = iconinfo.assume_init();
-
-        if !DeleteObject(iconinfo.hbmMask).as_bool() {
-            panic!("could not delete hbmMask");
-        }
-
-        let icon = Self::get_icon_from_hbm(iconinfo.hbmColor);
-
-        if !DeleteObject(iconinfo.hbmColor).as_bool() {
-            return Err("Cannot delete hbmColor".into());
-        }
-        icon
-    }
-    unsafe fn get_icon_from_hbm(hbm: HBITMAP) -> Result<Icon, IconError> {
-        let mut cbitmap = MaybeUninit::<BITMAP>::uninit(); //color bitmap
-        const BITMAP_SIZE: i32 = size_of::<MaybeUninit<BITMAP>>() as i32;
-
-        if GetObjectW(hbm, BITMAP_SIZE, Some(cbitmap.as_mut_ptr().cast())) == 0 {
-            return Err("Cannot get hbmColor bitmap object".into());
-        }
-
-        let cbitmap = cbitmap.assume_init_ref();
-
-        let mut header = BITMAPINFOHEADER {
-            biSize: size_of::<BITMAPINFOHEADER>() as u32,
-            biWidth: cbitmap.bmWidth,
-            biHeight: -cbitmap.bmHeight,
-            biPlanes: 1,
-            biBitCount: 32,
-            biCompression: BI_RGB.0 as u32,
-            biSizeImage: 0,
-            biXPelsPerMeter: 0,
-            biYPelsPerMeter: 0,
-            biClrUsed: 0,
-            biClrImportant: 0,
-        };
-
-        let mut pixels =
-            Vec::<u8>::with_capacity((cbitmap.bmWidth * cbitmap.bmHeight * 4).try_into().unwrap());
-
-        let dc = GetDC(HWND(0));
-        assert!(!dc.is_invalid());
-
-        let lines_read = GetDIBits(
-            dc,
-            hbm,
-            0,
-            cbitmap.bmHeight as u32,
-            Some(pixels.as_mut_ptr().cast()),
-            std::ptr::addr_of_mut!(header).cast(),
-            DIB_RGB_COLORS,
-        );
-
-        if ReleaseDC(HWND(0), dc) == 0 {
-            panic!("could not release DC");
-        }
-
-        if lines_read != cbitmap.bmHeight {
-            return Err(format!("only wrote {} lines of DIBits", lines_read).into());
-        }
-
-        // we have the pixels, extend vec to contain them
-        pixels.set_len(pixels.capacity());
-
-        for chunk in pixels.chunks_exact_mut(4) {
-            let [b, _, r, _] = chunk else {unreachable!()};
-            std::mem::swap(b, r);
-        }
-
-        Ok(Icon::from_pixels(
-            cbitmap.bmWidth.try_into().unwrap(),
-            cbitmap.bmHeight.try_into().unwrap(),
-            pixels.leak(), // TODO fix leak
-        ))
-    }
-}
-
-#[allow(non_snake_case)]
-fn MAKEINTRESOURCEA(id: i32) -> PCWSTR {
-    unsafe { std::mem::transmute::<_, PCWSTR>(id as usize) }
-}
-
-#[allow(non_snake_case)]
-fn IS_INTRESOURCE(lptype: PCWSTR) -> Option<i32> {
-    unsafe {
-        let id: usize = std::mem::transmute(lptype);
-        if id >> 16 == 0 {
-            Some(id as i32)
-        } else {
-            None
-        }
-    }
-}
-
-// get icon groups of file
-fn get_icon_groups<P: AsRef<std::path::Path>>(path: P) -> Result<Vec<i32>, IconError> {
-    use windows::Win32::System::LibraryLoader::{
-        EnumResourceNamesW, FreeLibrary, LoadLibraryExW, LOAD_LIBRARY_FLAGS,
-    };
-    const RT_GROUP_ICON: i32 = 3 + 11;
-
-    if !path.as_ref().is_absolute() {
-        return Err(format!("non-absolute path: {}", path.as_ref().to_string_lossy()).into());
-    }
-
-    unsafe extern "system" fn name_callback(
-        _hmodule: HMODULE,
-        lptype: PCWSTR,
-        lpname: PCWSTR,
-        lparam: isize,
-    ) -> BOOL {
-        let icon_groups: *mut Vec<i32> = std::mem::transmute(lparam);
-
-        match IS_INTRESOURCE(lpname) {
-            Some(id) if IS_INTRESOURCE(lptype).is_some_and(|t| t == RT_GROUP_ICON) => {
-                (*icon_groups).push(id);
-                BOOL(1)
-            }
-            _ => BOOL(0), // abort if we didnt get an icon_group
-        }
-    }
->>>>>>> 22284d64
 
     let lflags = LOAD_LIBRARY_FLAGS(0x20 | 0x02 | 0x08); //LOAD_LIBRARY_AS_IMAGE_RESOURCE | LOAD_LIBRARY_AS_DATAFILE | LOAD_WITH_ALTERED_SEARCH_PATH
 

--- conflicted
+++ resolved
@@ -458,24 +458,8 @@
             file.sync_all().unwrap();
 
             assert!(path.exists());
-<<<<<<< HEAD
             os.get_icon_for_file(&path)
                 .expect(&format!("No Icon for file: {f}"));
         }
     }
 }
-=======
-
-            assert!(
-                os.get_icon_for_file(&path).is_ok(),
-                "No Icon for file: {} directory has: {}",
-                f,
-                std::fs::read_dir(&dir)
-                    .unwrap()
-                    .map(|s| format!("{},", s.unwrap().file_name().to_string_lossy()))
-                    .collect::<String>()
-            );
-        }
-    }
-}
->>>>>>> 22284d64
